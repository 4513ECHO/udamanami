--- conflicted
+++ resolved
@@ -575,13 +575,8 @@
     let result = calculator::eval_from_str(&expression, &bot.variables);
     match result {
         Ok(result) => {
-<<<<<<< HEAD
             bot.variables.insert(var, result.clone());
-            reply.say(&ctx.http, result.to_string()).await.unwrap();
-=======
-            bot.variables.insert(var.clone(), result.clone());
             reply.say(&ctx.http, val_as_str(&result)).await.unwrap();
->>>>>>> 3da89fd4
         }
         Err(e) => {
             reply
