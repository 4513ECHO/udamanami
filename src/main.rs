use std::convert::Into;
use std::str::FromStr;

use anyhow::Context as _;
use dashmap::DashMap;
use nom::{
    branch::alt,
    bytes::complete::{tag, tag_no_case},
    character::complete::{space0, u128, u32, u64},
    combinator::{opt, value},
    error::{Error, ErrorKind},
    sequence::{separated_pair, tuple},
    Finish, IResult,
};
use serenity::all::GuildId;
use serenity::async_trait;
use serenity::model::channel::Message;
use serenity::model::gateway::Ready;
use serenity::model::id::{ChannelId, UserId};
use serenity::model::user;
use serenity::prelude::*;
use serenity::utils::MessageBuilder;
use shuttle_runtime::SecretStore;
use tracing::{error, info};

const KOCHIKITE_GUILD_ID: u64 = 1066468273568362496;
const EROGAKI_ROLE_ID: u64 = 1066667753706102824;

struct Bot {
    userdata: DashMap<UserId, UserData>,
    channel_ids: Vec<ChannelId>,
}

struct UserData {
    room_pointer: ChannelId,
    is_erogaki: bool,
}

#[derive(Clone)]
enum CmpOperator {
    LessThan,
    LessEqual,
    Equal,
    NotEqual,
    GreaterThan,
    GreaterEqual,
}

impl Into<&str> for CmpOperator {
    fn into(self) -> &'static str {
        match self {
            CmpOperator::LessThan => "<",
            CmpOperator::LessEqual => "<=",
            CmpOperator::Equal => "==",
            CmpOperator::NotEqual => "!=",
            CmpOperator::GreaterThan => ">",
            CmpOperator::GreaterEqual => ">=",
        }
    }
}

fn cmp_with_operator(operator: &CmpOperator, left: u128, right: u128) -> bool {
    match operator {
        CmpOperator::LessThan => left < right,
        CmpOperator::LessEqual => left <= right,
        CmpOperator::Equal => left == right,
        CmpOperator::NotEqual => left != right,
        CmpOperator::GreaterThan => left > right,
        CmpOperator::GreaterEqual => left >= right,
    }
}

fn parse_cmp_operator(input: &str) -> IResult<&str, CmpOperator> {
    alt((
        value(CmpOperator::LessEqual, tag("<=")),
        value(CmpOperator::LessThan, tag("<")),
        value(CmpOperator::Equal, alt((tag("="), tag("==")))),
        value(CmpOperator::NotEqual, tag("!=")),
        value(CmpOperator::GreaterThan, tag(">")),
        value(CmpOperator::GreaterEqual, tag(">=")),
    ))(input)
}

fn parse_dice(input: &str) -> IResult<&str, (u32, u64, Option<(CmpOperator, u128)>)> {
    let (remaining_input, output) = tuple((
        separated_pair(u32, tag_no_case("d"), u64),
        opt(tuple((space0, parse_cmp_operator, space0, u128))),
    ))(input)?;
    let ((num, dice), cmp) = output;
    if let Some((_, operator, _, operand)) = cmp {
        Ok((remaining_input, (num, dice, Some((operator, operand)))))
    } else {
        Ok((remaining_input, (num, dice, None)))
    }
}

#[async_trait]
impl EventHandler for Bot {
    async fn message(&self, ctx: Context, msg: Message) {
        // if message is from bot, ignore
        if msg.author.bot {
            return;
        }

        // Check if the message is from direct message
        match msg.guild_id {
            Some(_) => {
                guild_message(self, &ctx, &msg).await;
            }
            None => {
                direct_message(self, &ctx, &msg).await;
            }
        }
    }

    async fn ready(&self, _: Context, ready: Ready) {
        info!("{} is connected!", ready.user.name);
    }
}

//direct message
async fn direct_message(bot: &Bot, ctx: &Context, msg: &Message) {
    // ユーザーがこっちにきてはいけないに存在しない場合は無視
    if let Err(_) = GuildId::from(KOCHIKITE_GUILD_ID)
        .member(&ctx.http, &msg.author.id)
        .await
    {
        return;
    }

    // get user data
    let mut user = bot.userdata.entry(msg.author.id).or_insert(UserData {
        room_pointer: bot.channel_ids[0],
        is_erogaki: false,
    });
    // update user data
    let user = update_user(&ctx, &mut user, &msg.author.id).await.unwrap();

    // if message is not command, forward to the room
    if !&msg.content.starts_with("!") {
        if let Err(why) = user.room_pointer.say(&ctx.http, &msg.content).await {
            error!("Error sending message: {:?}", why);
        };
        return;
    }

    // if message is command, handle command
    // handle command
    let split_message = msg.content.split_whitespace().collect::<Vec<&str>>();
    let command_name = &split_message[0][1..]; // 先頭の "!" を削除
    let command_args = &split_message[1..];
    let dm = &msg.channel_id;

    match command_name {
        "channel" => channel(dm, ctx, command_args, &bot.channel_ids, user).await,
        "erocheck" => erocheck(dm, ctx, user.is_erogaki).await,
        "help" => help(dm, ctx, &msg.author.id).await,
        "ping" => ping(dm, ctx).await,

        // Unknown command
        _ => {
            dm.say(&ctx.http, "しらないコマンドだよ").await.unwrap();
        }
    }
}

async fn guild_message(bot: &Bot, ctx: &Context, msg: &Message) {
    // if message is not command, ignore
    if !&msg.content.starts_with("!") {
        return;
    }

    // get user data
    let mut user = bot.userdata.entry(msg.author.id).or_insert(UserData {
        room_pointer: bot.channel_ids[0],
        is_erogaki: false,
    });
    // update user data
    let user = update_user(&ctx, &mut user, &msg.author.id).await.unwrap();

    // dice command
    match parse_dice(&msg.content[1..]).finish() {
        Ok((_, parsed)) => {
            dice(&msg.channel_id, ctx, parsed).await;
            return;
        }
        Err(err) => {
            let Error { input: _, code } = err;
            if let Some(detail) = match code {
                ErrorKind::Digit => Some("数字がおかしいよ"),
                ErrorKind::Alt => Some("`<operator> = <|<=|=|==|!=|>|>=`だよ"),
                _ => None,
            } {
                msg.channel_id.say(&ctx.http, detail).await.unwrap();
                return;
            }
        }
    }

    // handle other command
    let split_message = msg.content.split_whitespace().collect::<Vec<&str>>();
    let command_name = &split_message[0][1..]; // 先頭の "!" を削除
    let command_args = &split_message[1..];
    let reply_channel = &msg.channel_id;

    match command_name {
        "help" => help(reply_channel, ctx, &msg.author.id).await,
        "isprime" => isprime(reply_channel, ctx, command_args).await,
        // Unknown command
        _ => {
            reply_channel
                .say(&ctx.http, "しらないコマンドだよ")
                .await
                .unwrap();
        }
    }
}

async fn update_user<'a>(
    ctx: &Context,
    user: &'a mut UserData,
    author: &UserId,
) -> Result<&'a mut UserData, anyhow::Error> {
    // erogaki role check
    user.is_erogaki = author
        .to_user(&ctx.http)
        .await?
        .has_role(&ctx.http, KOCHIKITE_GUILD_ID, EROGAKI_ROLE_ID)
        .await?;
    Ok(user)
}

// commands

// help command
async fn help(reply: &ChannelId, ctx: &Context, user_id: &UserId) {
    // 文章
    let about_me = "# まなみの自己紹介だよ！\n";
    let about_ghostwrite = "## 代筆機能があるよ！\nまなみは代筆ができるよ！　DMに送ってもらったメッセージを`!channel`で指定されたチャンネルに転送するよ！\n";

    let about_dm = r"## まなみはDMでコマンドを受け付けるよ！
```
!channel        代筆先のチャンネルについてだよ
!erocheck       あなたがエロガキかどうかを判定するよ
!help           このヘルプを表示するよ
!ping           pong!
```
";

    let about_guild = r"## まなみはグループチャットでコマンドを受け付けるよ！
```
![n]d<m>        m面ダイスをn回振るよ
!help           このヘルプを表示するよ
!isprime <n>    nが素数かどうかを判定するよ
```
";

    let mut content = MessageBuilder::new();
    content.push(about_me).push(about_ghostwrite);

    // ユーザーがこっちにきてはいけないに存在する場合はDMの話もする
    if let Ok(_) = GuildId::from(KOCHIKITE_GUILD_ID)
        .member(&ctx.http, user_id)
        .await
    {
        content.push(about_dm);
    }

    content.push(about_guild);
    let content = content.build();

    reply.say(&ctx.http, content).await.unwrap();
}

// change channel
async fn channel(
    reply: &ChannelId,
    ctx: &Context,
    args: &[&str],
    channels: &Vec<ChannelId>,
    user: &mut UserData,
) {
    // 引数なしの場合はチャンネル一覧を表示
    if args.len() == 0 {
        let mut res = MessageBuilder::new();
        res.push("今は")
            .channel(user.room_pointer)
            .push("で代筆してるよ\n")
            .push("```チャンネル一覧だよ\n");
        for (i, ch) in channels.iter().enumerate() {
            res.push(format!("{i:>2}\t"))
                .push(ch.name(&ctx.http).await.unwrap())
                .push("\n");
        }
        let res = res.push("```").push("使い方: `!channel <ID>`").build();

        reply.say(&ctx.http, &res).await.unwrap();
        return;
    }

    // それ以外の場合は指定されたチャンネルに切り替え
    let selector = match args[0].parse::<usize>() {
        Ok(i) => {
            if i >= channels.len() {
                reply
                    .say(&ctx.http, "しらないチャンネルだよ")
                    .await
                    .unwrap();
                return;
            } else {
                i
            }
        }
        Err(_) => {
            reply.say(&ctx.http, "IDは数字で指定してね").await.unwrap();
            return;
        }
    };

    let next_pointer = channels[selector];
    user.room_pointer = next_pointer;
    reply
        .say(
            &ctx.http,
            MessageBuilder::new()
                .push("送信先を")
                .channel(next_pointer)
                .push("に設定したよ")
                .build(),
        )
        .await
        .unwrap();
}

// dice command
async fn dice(reply: &ChannelId, ctx: &Context, parsed: (u32, u64, Option<(CmpOperator, u128)>)) {
    let (num, dice, cmp) = parsed;

    if num > 1000000 {
        reply
            .say(&ctx.http, "そんないっぱい振れないよ")
            .await
            .unwrap();
        return;
    } else if num == 0 {
        reply.say(&ctx.http, "じゃあ振らないよ").await.unwrap();
        return;
    }

    let mut sum = 0;
    let mut res = MessageBuilder::new();
    let mut vec = vec![];

    for _ in 0..num {
        let r = rand::random::<u64>() % dice + 1;
        vec.push(r.to_string());
        sum += r as u128;
    }
    res.push(format!("{}D{} -> {}", num, dice, sum));

    let items = format!("({})", vec.join(", "));

    if 1 < dice && items.len() <= 100 {
        res.push(items);
    }

<<<<<<< HEAD
    if command_args.len() != 2 {
=======
    if cmp.is_none() {
>>>>>>> a86b8afe
        reply.say(&ctx.http, &res.build()).await.unwrap();
        return;
    }
    let (operator, operand) = cmp.unwrap();

    let is_ok = cmp_with_operator(&operator, sum, operand);
    let is_ok = if is_ok { "OK" } else { "NG" };
    res.push(format!(
        " {} {} -> {}",
        Into::<&str>::into(operator),
        operand,
        is_ok
    ));

    reply.say(&ctx.http, &res.build()).await.unwrap();
}

// erogaki status check
async fn erocheck(reply: &ChannelId, ctx: &Context, is_erogaki: bool) {
    match is_erogaki {
        true => {
            reply.say(&ctx.http, "エロガキ！！！！").await.unwrap();
        }
        false => {
            reply.say(&ctx.http, "エロガキじゃないよ").await.unwrap();
        }
    }
}

async fn isprime(reply: &ChannelId, ctx: &Context, command_args: &[&str]) {
    if command_args.len() != 1 {
        reply
            .say(&ctx.http, "使い方: `!isprime <number>`")
            .await
            .unwrap();
        return;
    }

    let num = if let Ok(num) = command_args[0].parse::<u64>() {
        num
    } else {
        reply.say(&ctx.http, "わかんないよ").await.unwrap();
        return;
    };

    let (is_prime, factor) = match num {
        0 => (false, vec![]),
        1 => (false, vec![]),
        2 => (true, vec![2]),
        _ => {
            let mut num = num;
            let mut i = 2;
            let mut factor = vec![];

            while num % 2 == 0 {
                num /= 2;
                factor.push(2);
            }

            i = 3;

            while i * i <= num {
                if num % i == 0 {
                    num /= i;
                    factor.push(i);
                } else {
                    i += 2;
                }
            }

            if num != 1 {
                factor.push(num);
            }

            if factor.len() == 1 {
                (true, factor)
            } else {
                (false, factor)
            }
        }
    };

    let is_prime = format!(
        "{}は{}",
        num,
        if is_prime {
            "素数だよ".to_owned()
        } else {
            if factor.len() == 0 {
                format!("素数じゃないよ。あたりまえでしょ？")
            } else {
                format!("素数じゃないよ。素因数は{:?}だよ", factor)
            }
        }
    );
    reply.say(&ctx.http, is_prime).await.unwrap();
}

// ping command
async fn ping(reply: &ChannelId, ctx: &Context) {
    reply.say(&ctx.http, "pong").await.unwrap();
}

#[shuttle_runtime::main]
async fn serenity(
    #[shuttle_runtime::Secrets] secrets: SecretStore,
) -> shuttle_serenity::ShuttleSerenity {
    // Get the discord token set in `Secrets.toml`
    let token = secrets
        .get("DISCORD_TOKEN")
        .context("'DISCORD_TOKEN' was not found")?;

    // Set gateway intents, which decides what events the bot will be notified about
    let intents = GatewayIntents::GUILD_MESSAGES
        | GatewayIntents::MESSAGE_CONTENT
        | GatewayIntents::DIRECT_MESSAGES;

    let userdata = DashMap::new();
    let channel_ids = vec![
        secrets.get("FREETALK1_ROOM_ID"),
        secrets.get("FREETALK2_ROOM_ID"),
        secrets.get("MADSISTERS_ROOM_ID"),
        secrets.get("SHYBOYS_ROOM_ID"),
        secrets.get("DEBUG_ROOM_ID"),
    ]
    .into_iter()
    .map(|id| ChannelId::from_str(&id.unwrap()).unwrap())
    .collect();

    let client = Client::builder(&token, intents)
        .event_handler(Bot {
            userdata,
            channel_ids,
        })
        .await
        .expect("Err creating client");

    Ok(client.into())
}<|MERGE_RESOLUTION|>--- conflicted
+++ resolved
@@ -364,11 +364,7 @@
         res.push(items);
     }
 
-<<<<<<< HEAD
-    if command_args.len() != 2 {
-=======
     if cmp.is_none() {
->>>>>>> a86b8afe
         reply.say(&ctx.http, &res.build()).await.unwrap();
         return;
     }
